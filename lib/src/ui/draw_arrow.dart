--- conflicted
+++ resolved
@@ -508,52 +508,6 @@
 
   @override
   bool? hitTest(Offset position) {
-<<<<<<< HEAD
-    return false;
-
-    if (path.contains(position)) {
-      return true;
-    }
-
-    for (final pivot in pivots) {
-      if ((pivot.pivot - position).distanceSquared < 25) {
-        return true;
-      }
-    }
-
-    // check if the position is near the line
-    for (final line in lines) {
-      if (line[0].dx == line[1].dx) {
-        if (line[0].dy < line[1].dy) {
-          if (position.dx == line[0].dx &&
-              position.dy >= line[0].dy &&
-              position.dy <= line[1].dy) {
-            return true;
-          }
-        } else {
-          if (position.dx == line[0].dx &&
-              position.dy <= line[0].dy &&
-              position.dy >= line[1].dy) {
-            return true;
-          }
-        }
-      } else {
-        if (line[0].dx < line[1].dx) {
-          if (position.dy == line[0].dy &&
-              position.dx >= line[0].dx &&
-              position.dx <= line[1].dx) {
-            return true;
-          }
-        } else {
-          if (position.dy == line[0].dy &&
-              position.dx <= line[0].dx &&
-              position.dx >= line[1].dx) {
-            return true;
-          }
-        }
-      }
-    }
-=======
     // if (path.contains(position)) {
     //   return true;
     // }
@@ -596,7 +550,6 @@
     //     }
     //   }
     // }
->>>>>>> b24c6cf9
 
     return false;
   }
