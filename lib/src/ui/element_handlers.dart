import 'package:flutter/material.dart';
import '../dashboard.dart';
import '../elements/flow_element.dart';
import 'draw_arrow.dart';
import 'handler_widget.dart';

/// Draw handlers over the element
class ElementHandlers extends StatelessWidget {
  final Dashboard dashboard;
  final FlowElement element;
  final Widget child;
  final double handlerSize;
  final Function(
    BuildContext context,
    Offset position,
    Handler handler,
    FlowElement element,
  )? onHandlerPressed;
  final Function(
    BuildContext context,
    Offset position,
    Handler handler,
    FlowElement element,
  )? onHandlerLongPressed;
  final Function(
    BuildContext context,
    Offset position,
    Handler handler,
    FlowElement element,
  )? onHandlerSecondaryTapped;
  final Function(
    BuildContext context,
    Offset position,
    Handler handler,
    FlowElement element,
  )? onHandlerSecondaryLongTapped;

  const ElementHandlers({
    super.key,
    required this.dashboard,
    required this.element,
    required this.handlerSize,
    required this.child,
    required this.onHandlerPressed,
    required this.onHandlerSecondaryTapped,
    required this.onHandlerLongPressed,
    required this.onHandlerSecondaryLongTapped,
  });

  @override
  Widget build(BuildContext context) {
    return SizedBox(
      width: element.size.width + handlerSize,
      height: element.size.height + handlerSize,
      child: Stack(
        alignment: Alignment.center,
        children: [
          child,
          for (int i = 0; i < element.handlers.length; i++)
            _ElementHandler(
              element: element,
              handler: element.handlers[i],
              dashboard: dashboard,
              handlerSize: handlerSize,
              onHandlerPressed: onHandlerPressed,
              onHandlerSecondaryTapped: onHandlerSecondaryTapped,
              onHandlerLongPressed: onHandlerLongPressed,
              onHandlerSecondaryLongTapped: onHandlerSecondaryLongTapped,
            ),
        ],
      ),
    );
  }
}

class _ElementHandler extends StatelessWidget {
  final FlowElement element;
  final Handler handler;
  final Dashboard dashboard;
  final double handlerSize;
  final Function(
    BuildContext context,
    Offset position,
    Handler handler,
    FlowElement element,
  )? onHandlerPressed;
  final Function(
    BuildContext context,
    Offset position,
    Handler handler,
    FlowElement element,
  )? onHandlerSecondaryTapped;
  final Function(
    BuildContext context,
    Offset position,
    Handler handler,
    FlowElement element,
  )? onHandlerLongPressed;
  final Function(
    BuildContext context,
    Offset position,
    Handler handler,
    FlowElement element,
  )? onHandlerSecondaryLongTapped;

  const _ElementHandler({
    required this.element,
    required this.handler,
    required this.dashboard,
    required this.handlerSize,
    required this.onHandlerPressed,
    required this.onHandlerSecondaryTapped,
    required this.onHandlerLongPressed,
    required this.onHandlerSecondaryLongTapped,
  });

  @override
  Widget build(BuildContext context) {
    bool isDragging = false;

    Alignment alignment;
    switch (handler) {
      case Handler.topCenter:
        alignment = const Alignment(0.0, -1.0);
        break;
      case Handler.bottomCenter:
        alignment = const Alignment(0.0, 1.0);
        break;
      case Handler.leftCenter:
        alignment = const Alignment(-1.0, 0.0);
        break;
      case Handler.rightCenter:
      default:
        alignment = const Alignment(1.0, 0.0);
    }

    Offset tapDown = Offset.zero;
    Offset secondaryTapDown = Offset.zero;
    return Align(
      alignment: alignment,
      child: DragTarget<Map>(
<<<<<<< HEAD
        onWillAcceptWithDetails: (data) {
          DrawingArrow.instance.setParams(DrawingArrow.instance.params
              .copyWith(endArrowPosition: alignment));
          if (element == data.data['srcElement']) return false;
=======
        onWillAcceptWithDetails: (details) {
          DrawingArrow.instance.setParams(DrawingArrow.instance.params
              .copyWith(endArrowPosition: alignment));
          if (element == details.data['srcElement']) return false;
>>>>>>> 39819b94
          return true;
        },
        onAcceptWithDetails: (details) {
          dashboard.addNextById(
            details.data['srcElement'],
            element.id,
            DrawingArrow.instance.params.copyWith(endArrowPosition: alignment),
          );
        },
        onLeave: (data) {
          DrawingArrow.instance.setParams(DrawingArrow.instance.params
              .copyWith(endArrowPosition: const Alignment(0.0, 0.0)));
        },
        builder: (context, candidateData, rejectedData) {
          return Draggable<Map>(
            feedback: const SizedBox.shrink(),
            feedbackOffset: dashboard.handlerFeedbackOffset,
            childWhenDragging: HandlerWidget(
              width: handlerSize,
              height: handlerSize,
              backgroundColor: Colors.blue,
            ),
            data: {
              'srcElement': element,
              'alignment': alignment,
            },
            child: GestureDetector(
              onTapDown: (details) => tapDown =
                  details.globalPosition - dashboard.dashboardPosition,
              onSecondaryTapDown: (details) => secondaryTapDown =
                  details.globalPosition - dashboard.dashboardPosition,
              onTap: () {
                if (onHandlerPressed != null) {
                  onHandlerPressed!(context, tapDown, handler, element);
                }
              },
              onSecondaryTap: () {
                if (onHandlerSecondaryTapped != null) {
                  onHandlerSecondaryTapped!(
                      context, secondaryTapDown, handler, element);
                }
              },
              onLongPress: () {
                if (onHandlerLongPressed != null) {
                  onHandlerLongPressed!(context, tapDown, handler, element);
                }
              },
              onSecondaryLongPress: () {
                if (onHandlerSecondaryLongTapped != null) {
                  onHandlerSecondaryLongTapped!(
                      context, secondaryTapDown, handler, element);
                }
              },
              child: HandlerWidget(
                width: handlerSize,
                height: handlerSize,
              ),
            ),
            onDragUpdate: (details) {
              if (!isDragging) {
                DrawingArrow.instance.params = ArrowParams(
                    startArrowPosition: alignment,
                    endArrowPosition: const Alignment(0, 0));
                DrawingArrow.instance.from =
                    details.globalPosition - dashboard.dashboardPosition;
                isDragging = true;
              }
              DrawingArrow.instance.setTo(details.globalPosition -
                  dashboard.dashboardPosition +
                  dashboard.handlerFeedbackOffset);
            },
            onDragEnd: (details) {
              DrawingArrow.instance.reset();
              isDragging = false;
            },
          );
        },
      ),
    );
  }
}<|MERGE_RESOLUTION|>--- conflicted
+++ resolved
@@ -139,17 +139,10 @@
     return Align(
       alignment: alignment,
       child: DragTarget<Map>(
-<<<<<<< HEAD
-        onWillAcceptWithDetails: (data) {
-          DrawingArrow.instance.setParams(DrawingArrow.instance.params
-              .copyWith(endArrowPosition: alignment));
-          if (element == data.data['srcElement']) return false;
-=======
         onWillAcceptWithDetails: (details) {
           DrawingArrow.instance.setParams(DrawingArrow.instance.params
               .copyWith(endArrowPosition: alignment));
           if (element == details.data['srcElement']) return false;
->>>>>>> 39819b94
           return true;
         },
         onAcceptWithDetails: (details) {
